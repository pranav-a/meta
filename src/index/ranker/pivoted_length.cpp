/**
 * @file pivoted_length.cpp
 * @author Sean Massung
 */

#include "index/inverted_index.h"
#include "index/ranker/pivoted_length.h"
#include "index/score_data.h"
#include "util/fastapprox.h"

namespace meta
{
namespace index
{

const std::string pivoted_length::id = "pivoted-length";

pivoted_length::pivoted_length(float s) : s_{s}
{
    /* nothing */
}

float pivoted_length::score_one(const score_data& sd)
{
<<<<<<< HEAD
    float doc_len = sd.idx.doc_size(sd.d_id);
    float TF = 1.0f + fastapprox::fastlog(
                          1.0f + fastapprox::fastlog(sd.doc_term_count));
    float norm = (1.0f - s_) + s_ * (doc_len / sd.avg_dl);
    float IDF
        = fastapprox::fastlog((sd.num_docs + 1.0f) / (0.5f + sd.doc_count));
    return TF / norm * sd.query_term_count * IDF;
=======
    double doc_len = sd.idx.doc_size(sd.d_id);
    double TF = 1 + log(1 + log(sd.doc_term_count));
    double norm = (1 - s_) + s_ * (doc_len / sd.avg_dl);
    double IDF = log((sd.num_docs + 1) / (0.5 + sd.doc_count));

    return TF / norm * sd.query_term_weight * IDF;
>>>>>>> 5a2a62fb
}

template <>
std::unique_ptr<ranker>
    make_ranker<pivoted_length>(const cpptoml::table& config)
{
    auto s = pivoted_length::default_s;
    if (auto c_s = config.get_as<double>("s"))
        s = *c_s;
    return make_unique<pivoted_length>(s);
}
}
}<|MERGE_RESOLUTION|>--- conflicted
+++ resolved
@@ -22,22 +22,13 @@
 
 float pivoted_length::score_one(const score_data& sd)
 {
-<<<<<<< HEAD
     float doc_len = sd.idx.doc_size(sd.d_id);
     float TF = 1.0f + fastapprox::fastlog(
                           1.0f + fastapprox::fastlog(sd.doc_term_count));
     float norm = (1.0f - s_) + s_ * (doc_len / sd.avg_dl);
     float IDF
         = fastapprox::fastlog((sd.num_docs + 1.0f) / (0.5f + sd.doc_count));
-    return TF / norm * sd.query_term_count * IDF;
-=======
-    double doc_len = sd.idx.doc_size(sd.d_id);
-    double TF = 1 + log(1 + log(sd.doc_term_count));
-    double norm = (1 - s_) + s_ * (doc_len / sd.avg_dl);
-    double IDF = log((sd.num_docs + 1) / (0.5 + sd.doc_count));
-
     return TF / norm * sd.query_term_weight * IDF;
->>>>>>> 5a2a62fb
 }
 
 template <>
