add_test(analyzers ${UNIT_TEST_EXE} analyzers)
set_tests_properties(analyzers PROPERTIES TIMEOUT 10 WORKING_DIRECTORY
                         ${CMAKE_RUNTIME_OUTPUT_DIRECTORY})

add_test(stemmers ${UNIT_TEST_EXE} stemmers)
set_tests_properties(stemmers PROPERTIES TIMEOUT 10 WORKING_DIRECTORY
                         ${CMAKE_RUNTIME_OUTPUT_DIRECTORY})

add_test(parallel ${UNIT_TEST_EXE} parallel)
set_tests_properties(parallel PROPERTIES TIMEOUT 30 WORKING_DIRECTORY
                         ${CMAKE_RUNTIME_OUTPUT_DIRECTORY})

add_test(inverted-index ${UNIT_TEST_EXE} inverted-index)
set_tests_properties(inverted-index PROPERTIES TIMEOUT 30 WORKING_DIRECTORY
                         ${CMAKE_RUNTIME_OUTPUT_DIRECTORY})

add_test(forward-index ${UNIT_TEST_EXE} forward-index)
set_tests_properties(forward-index PROPERTIES TIMEOUT 30 WORKING_DIRECTORY
                         ${CMAKE_RUNTIME_OUTPUT_DIRECTORY})

add_test(string-list ${UNIT_TEST_EXE} string-list)
set_tests_properties(string-list PROPERTIES TIMEOUT 10 WORKING_DIRECTORY
                         ${CMAKE_RUNTIME_OUTPUT_DIRECTORY})

add_test(vocabulary-map ${UNIT_TEST_EXE} vocabulary-map)
set_tests_properties(vocabulary-map PROPERTIES TIMEOUT 10 WORKING_DIRECTORY
                         ${CMAKE_RUNTIME_OUTPUT_DIRECTORY})

add_test(libsvm-parser ${UNIT_TEST_EXE} libsvm-parser)
set_tests_properties(libsvm-parser PROPERTIES TIMEOUT 10 WORKING_DIRECTORY
                         ${CMAKE_RUNTIME_OUTPUT_DIRECTORY})

add_test(classifiers ${UNIT_TEST_EXE} classifiers)
set_tests_properties(classifiers PROPERTIES TIMEOUT 80 WORKING_DIRECTORY
                         ${CMAKE_RUNTIME_OUTPUT_DIRECTORY})

add_test(rankers ${UNIT_TEST_EXE} rankers)
set_tests_properties(rankers PROPERTIES TIMEOUT 75 WORKING_DIRECTORY
                         ${CMAKE_RUNTIME_OUTPUT_DIRECTORY})

add_test(ir-eval ${UNIT_TEST_EXE} ir-eval)
set_tests_properties(ir-eval PROPERTIES TIMEOUT 10 WORKING_DIRECTORY
                         ${CMAKE_RUNTIME_OUTPUT_DIRECTORY})

add_test(compression ${UNIT_TEST_EXE} compression)
set_tests_properties(compression PROPERTIES TIMEOUT 10 WORKING_DIRECTORY
                         ${CMAKE_RUNTIME_OUTPUT_DIRECTORY})

add_test(graph ${UNIT_TEST_EXE} graph)
set_tests_properties(graph PROPERTIES TIMEOUT 10 WORKING_DIRECTORY
                         ${CMAKE_RUNTIME_OUTPUT_DIRECTORY})

add_test(parser ${UNIT_TEST_EXE} parser)
set_tests_properties(parser PROPERTIES TIMEOUT 10 WORKING_DIRECTORY
                         ${CMAKE_RUNTIME_OUTPUT_DIRECTORY})

<<<<<<< HEAD
add_test(language-model ${UNIT_TEST_EXE} language-model)
set_tests_properties(language-model PROPERTIES TIMEOUT 10 WORKING_DIRECTORY
=======
add_test(filesystem ${UNIT_TEST_EXE} filesystem)
set_tests_properties(filesystem PROPERTIES TIMEOUT 10 WORKING_DIRECTORY
>>>>>>> 97b06c3e
                         ${CMAKE_RUNTIME_OUTPUT_DIRECTORY})<|MERGE_RESOLUTION|>--- conflicted
+++ resolved
@@ -54,11 +54,10 @@
 set_tests_properties(parser PROPERTIES TIMEOUT 10 WORKING_DIRECTORY
                          ${CMAKE_RUNTIME_OUTPUT_DIRECTORY})
 
-<<<<<<< HEAD
 add_test(language-model ${UNIT_TEST_EXE} language-model)
 set_tests_properties(language-model PROPERTIES TIMEOUT 10 WORKING_DIRECTORY
-=======
+                         ${CMAKE_RUNTIME_OUTPUT_DIRECTORY})
+
 add_test(filesystem ${UNIT_TEST_EXE} filesystem)
 set_tests_properties(filesystem PROPERTIES TIMEOUT 10 WORKING_DIRECTORY
->>>>>>> 97b06c3e
                          ${CMAKE_RUNTIME_OUTPUT_DIRECTORY})