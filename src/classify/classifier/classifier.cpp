--- conflicted
+++ resolved
@@ -16,35 +16,11 @@
 
 confusion_matrix classifier::test(dataset_view_type docs) const
 {
-<<<<<<< HEAD
-=======
-    /* nothing */
-}
 
-confusion_matrix classifier::test(const std::vector<doc_id>& docs)
-{
-    confusion_matrix matrix;
-    for (auto& d_id : docs)
-        matrix.add(predicted_label{classify(d_id)}, idx_->label(d_id));
-
-    return matrix;
-}
-
-confusion_matrix
-    classifier::cross_validate(const std::vector<doc_id>& input_docs, size_t k,
-                               bool even_split /* = false */, int seed)
-{
-    // docs might be ordered by class, so make sure things are shuffled
-    std::vector<doc_id> docs{input_docs};
-    if (even_split)
-        create_even_split(docs, seed);
-    std::mt19937 gen(seed);
-    std::shuffle(docs.begin(), docs.end(), gen);
-
->>>>>>> 935af7da
     confusion_matrix matrix;
     for (const auto& instance : docs)
-        matrix.add(classify(instance.weights), docs.label(instance));
+        matrix.add(predicted_label{classify(instance.weights)},
+                   docs.label(instance));
 
     return matrix;
 }
