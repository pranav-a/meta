/**
 * @file classifier_test.h
 * @author Sean Massung
 */

#ifndef _CLASSIFIER_TEST_H_
#define _CLASSIFIER_TEST_H_

#include <fstream>
#include <iostream>
#include "inverted_index_test.h"
#include "classify/classifier/all.h"
#include "classify/kernel/all.h"
#include "caching/all.h"
#include "index/ranker/all.h"

namespace meta
{
namespace testing
{

template <class Index, class Classifier>
void check_cv(Index& idx, Classifier& c, double min_accuracy)
{
    std::vector<doc_id> docs = idx.docs();
    classify::confusion_matrix mtx = c.cross_validate(docs, 5);
    ASSERT(mtx.accuracy() > min_accuracy);
    ASSERT(mtx.accuracy() < 100.0);
}

template <class Index, class Classifier>
void check_split(Index& idx, Classifier& c, double min_accuracy)
{
    // create splits
    std::vector<doc_id> docs = idx.docs();
    std::mt19937 gen(47);
    std::shuffle(docs.begin(), docs.end(), gen);
    size_t split_idx = docs.size() / 8;
    std::vector<doc_id> train_docs{docs.begin() + split_idx, docs.end()};
    std::vector<doc_id> test_docs{docs.begin(), docs.begin() + split_idx};

    // train and test
    c.train(train_docs);
    classify::confusion_matrix mtx = c.test(test_docs);
    ASSERT(mtx.accuracy() > min_accuracy);
    ASSERT(mtx.accuracy() < 100.0);
}

int run_tests(const std::string& type)
{
    using namespace classify;

    int num_failed = 0;
    auto i_idx = index::make_index
        <index::inverted_index, caching::no_evict_cache>("test-config.toml");
    auto f_idx = index::make_index
        <index::forward_index, caching::no_evict_cache>("test-config.toml");

    num_failed += testing::run_test("naive-bayes-cv-" + type, 5, [&]()
    {
        naive_bayes nb{f_idx};
        check_cv(f_idx, nb, 0.86);
    });

    num_failed += testing::run_test("naive-bayes-split-" + type, 5, [&]()
    {
        naive_bayes nb{f_idx};
        check_split(f_idx, nb, 0.84);
    });

    num_failed += testing::run_test("knn-cv-" + type, 5, [&]()
    {
        knn<index::okapi_bm25> kn{i_idx, f_idx, 10};
        check_cv(f_idx, kn, 0.90);
    });

    num_failed += testing::run_test("knn-split-" + type, 5, [&]()
    {
        knn<index::okapi_bm25> kn{i_idx, f_idx, 10};
        check_split(f_idx, kn, 0.88);
    });

    num_failed += testing::run_test("sgd-cv-" + type, 5, [&]()
    {
        one_vs_all<sgd<loss::hinge>> hinge_sgd{f_idx};
        check_cv(f_idx, hinge_sgd, 0.94);
        one_vs_all<sgd<loss::perceptron>> perceptron{f_idx};
        check_cv(f_idx, perceptron, 0.90);
    });

    num_failed += testing::run_test("sgd-split-" + type, 5, [&]()
    {
        one_vs_all<sgd<loss::hinge>> hinge_sgd{f_idx};
        check_split(f_idx, hinge_sgd, 0.90);
        one_vs_all<sgd<loss::perceptron>> perceptron{f_idx};
        check_split(f_idx, perceptron, 0.85);
    });

    num_failed += testing::run_test("winnow-cv-" + type, 5, [&]()
    {
        winnow win{f_idx};
        check_cv(f_idx, win, 0.80);
    });

    num_failed += testing::run_test("winnow-split-" + type, 5, [&]()
    {
<<<<<<< HEAD
        using namespace classify;

        auto i_idx = index::make_index<
            index::inverted_index, caching::no_evict_cache
        >("test-config.toml");
        auto f_idx = index::make_index<
            index::forward_index, caching::no_evict_cache
        >("test-config.toml");

        testing::run_test("naive-bayes-cv-" + type, 5, [&](){
            naive_bayes nb{f_idx};
            check_cv(f_idx, nb, 0.86);
        });

        testing::run_test("naive-bayes-split-" + type, 5, [&](){
            naive_bayes nb{f_idx};
            check_split(f_idx, nb, 0.84);
        });

        testing::run_test("knn-cv-" + type, 5, [&](){
            knn<index::okapi_bm25> kn{i_idx, f_idx, 10};
            check_cv(f_idx, kn, 0.90);
        });

        testing::run_test("knn-split-" + type, 5, [&](){
            knn<index::okapi_bm25> kn{i_idx, f_idx, 10};
            check_split(f_idx, kn, 0.88);
        });

        testing::run_test("sgd-cv-" + type, 5, [&](){
            one_vs_all<sgd<loss::hinge>> hinge_sgd{f_idx};
            check_cv(f_idx, hinge_sgd, 0.94);
            one_vs_all<sgd<loss::perceptron>> perceptron{f_idx};
            check_cv(f_idx, perceptron, 0.90);
        });

        testing::run_test("sgd-split-" + type, 5, [&](){
            one_vs_all<sgd<loss::hinge>> hinge_sgd{f_idx};
            check_split(f_idx, hinge_sgd, 0.90);
            one_vs_all<sgd<loss::perceptron>> perceptron{f_idx};
            check_split(f_idx, perceptron, 0.85);
        });

        testing::run_test("winnow-cv-" + type, 5, [&](){
            winnow win{f_idx};
            check_cv(f_idx, win, 0.80);
        });

        testing::run_test("winnow-split-" + type, 5, [&](){
            winnow win{f_idx};
            check_split(f_idx, win, 0.79); // this is really low
        });

        testing::run_test("svm-wrapper-" + type, 5, [&](){
            auto config = cpptoml::parse_file("test-config.toml");
            auto mod_path = config.get_as<std::string>("libsvm-modules");
            if(!mod_path)
                throw std::runtime_error{"no path for libsvm-modules"};
            svm_wrapper svm{f_idx, *mod_path};
            check_cv(f_idx, svm, .80);
        });

        testing::run_test("dual-perceptron-cv-" + type, 10, [&](){
            auto dp_p = make_perceptron(f_idx, kernel::polynomial{});
            check_cv(f_idx, dp_p, 0.84);
            auto dp_rb = make_perceptron(f_idx, kernel::radial_basis{0.5});
            check_cv(f_idx, dp_rb, 0.84);
            auto dp_s = make_perceptron(f_idx, kernel::sigmoid{1, 1});
            check_cv(f_idx, dp_s, 0.84);
        });

        system("/usr/bin/rm -rf ceeaus-*");
    }

    void classifier_tests()
=======
        winnow win{f_idx};
        check_split(f_idx, win, 0.79); // this is really low
    });

    num_failed += testing::run_test("dual-perceptron-cv-" + type, 10, [&]()
>>>>>>> 45128caa
    {
        auto dp_p = make_perceptron(f_idx, kernel::polynomial{});
        check_cv(f_idx, dp_p, 0.84);
        auto dp_rb = make_perceptron(f_idx, kernel::radial_basis{0.5});
        check_cv(f_idx, dp_rb, 0.84);
        auto dp_s = make_perceptron(f_idx, kernel::sigmoid{1, 1});
        check_cv(f_idx, dp_s, 0.84);
    });

    system("/usr/bin/rm -rf ceeaus-*");
    return num_failed;
}

int classifier_tests()
{
    int num_failed = 0;
    system("/usr/bin/rm -rf ceeaus-*");
    create_config("file");
    num_failed += run_tests("file");
    create_config("line");
    num_failed += run_tests("line");
    testing::report(num_failed);
    return num_failed;
}
}
}

#endif<|MERGE_RESOLUTION|>--- conflicted
+++ resolved
@@ -104,89 +104,11 @@
 
     num_failed += testing::run_test("winnow-split-" + type, 5, [&]()
     {
-<<<<<<< HEAD
-        using namespace classify;
-
-        auto i_idx = index::make_index<
-            index::inverted_index, caching::no_evict_cache
-        >("test-config.toml");
-        auto f_idx = index::make_index<
-            index::forward_index, caching::no_evict_cache
-        >("test-config.toml");
-
-        testing::run_test("naive-bayes-cv-" + type, 5, [&](){
-            naive_bayes nb{f_idx};
-            check_cv(f_idx, nb, 0.86);
-        });
-
-        testing::run_test("naive-bayes-split-" + type, 5, [&](){
-            naive_bayes nb{f_idx};
-            check_split(f_idx, nb, 0.84);
-        });
-
-        testing::run_test("knn-cv-" + type, 5, [&](){
-            knn<index::okapi_bm25> kn{i_idx, f_idx, 10};
-            check_cv(f_idx, kn, 0.90);
-        });
-
-        testing::run_test("knn-split-" + type, 5, [&](){
-            knn<index::okapi_bm25> kn{i_idx, f_idx, 10};
-            check_split(f_idx, kn, 0.88);
-        });
-
-        testing::run_test("sgd-cv-" + type, 5, [&](){
-            one_vs_all<sgd<loss::hinge>> hinge_sgd{f_idx};
-            check_cv(f_idx, hinge_sgd, 0.94);
-            one_vs_all<sgd<loss::perceptron>> perceptron{f_idx};
-            check_cv(f_idx, perceptron, 0.90);
-        });
-
-        testing::run_test("sgd-split-" + type, 5, [&](){
-            one_vs_all<sgd<loss::hinge>> hinge_sgd{f_idx};
-            check_split(f_idx, hinge_sgd, 0.90);
-            one_vs_all<sgd<loss::perceptron>> perceptron{f_idx};
-            check_split(f_idx, perceptron, 0.85);
-        });
-
-        testing::run_test("winnow-cv-" + type, 5, [&](){
-            winnow win{f_idx};
-            check_cv(f_idx, win, 0.80);
-        });
-
-        testing::run_test("winnow-split-" + type, 5, [&](){
-            winnow win{f_idx};
-            check_split(f_idx, win, 0.79); // this is really low
-        });
-
-        testing::run_test("svm-wrapper-" + type, 5, [&](){
-            auto config = cpptoml::parse_file("test-config.toml");
-            auto mod_path = config.get_as<std::string>("libsvm-modules");
-            if(!mod_path)
-                throw std::runtime_error{"no path for libsvm-modules"};
-            svm_wrapper svm{f_idx, *mod_path};
-            check_cv(f_idx, svm, .80);
-        });
-
-        testing::run_test("dual-perceptron-cv-" + type, 10, [&](){
-            auto dp_p = make_perceptron(f_idx, kernel::polynomial{});
-            check_cv(f_idx, dp_p, 0.84);
-            auto dp_rb = make_perceptron(f_idx, kernel::radial_basis{0.5});
-            check_cv(f_idx, dp_rb, 0.84);
-            auto dp_s = make_perceptron(f_idx, kernel::sigmoid{1, 1});
-            check_cv(f_idx, dp_s, 0.84);
-        });
-
-        system("/usr/bin/rm -rf ceeaus-*");
-    }
-
-    void classifier_tests()
-=======
         winnow win{f_idx};
-        check_split(f_idx, win, 0.79); // this is really low
+        check_split(f_idx, win, 0.75); // this is really low
     });
 
     num_failed += testing::run_test("dual-perceptron-cv-" + type, 10, [&]()
->>>>>>> 45128caa
     {
         auto dp_p = make_perceptron(f_idx, kernel::polynomial{});
         check_cv(f_idx, dp_p, 0.84);
@@ -194,6 +116,26 @@
         check_cv(f_idx, dp_rb, 0.84);
         auto dp_s = make_perceptron(f_idx, kernel::sigmoid{1, 1});
         check_cv(f_idx, dp_s, 0.84);
+    });
+
+    num_failed += testing::run_test("dual-perceptron-split-" + type, 10, [&]()
+    {
+        auto dp_p = make_perceptron(f_idx, kernel::polynomial{});
+        check_split(f_idx, dp_p, 0.80);
+        auto dp_rb = make_perceptron(f_idx, kernel::radial_basis{0.5});
+        check_split(f_idx, dp_rb, 0.80);
+        auto dp_s = make_perceptron(f_idx, kernel::sigmoid{1, 1});
+        check_split(f_idx, dp_s, 0.80);
+    });
+
+    num_failed += testing::run_test("svm-wrapper-" + type, 5, [&]()
+    {
+        auto config = cpptoml::parse_file("test-config.toml");
+        auto mod_path = config.get_as<std::string>("libsvm-modules");
+        if (!mod_path)
+            throw std::runtime_error{"no path for libsvm-modules"};
+        svm_wrapper svm{f_idx, *mod_path};
+        check_cv(f_idx, svm, .80);
     });
 
     system("/usr/bin/rm -rf ceeaus-*");
